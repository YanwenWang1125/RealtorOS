version: "3.9"

services:
  # PostgreSQL
  postgres:
    image: postgres:16-alpine
    container_name: realtoros-postgres
    environment:
      POSTGRES_USER: ${POSTGRES_USER:-postgres}
      POSTGRES_PASSWORD: ${POSTGRES_PASSWORD:-dev_password_change_in_production}
      POSTGRES_DB: ${POSTGRES_DB:-realtoros}
    ports:
      - "5432:5432"
    volumes:
      - postgres_data:/var/lib/postgresql/data
    healthcheck:
      test: ["CMD-SHELL", "pg_isready -U postgres"]
      interval: 10s
      timeout: 5s
      retries: 5
    networks:
      - realtoros-network

<<<<<<< HEAD
  # Redis
  redis:
    image: redis:7.0-alpine
    container_name: realtoros-redis
    ports:
      - "6379:6379"
    volumes:
      - redis_data:/data
    networks:
      - realtoros-network

  # Auth Service
  auth-service:
=======
  # FastAPI Backend (with integrated APScheduler)
  backend:
>>>>>>> b90333cb
    build:
      context: ./backend
      dockerfile: ./services/auth-service/Dockerfile
    container_name: realtoros-auth-service
    ports:
      - "8001:8000"
    environment:
<<<<<<< HEAD
      DATABASE_URL: ${DATABASE_URL:-postgresql+asyncpg://${POSTGRES_USER:-postgres}:${POSTGRES_PASSWORD:-dev_password_change_in_production}@postgres:5432/${POSTGRES_DB:-realtoros}}
      JWT_SECRET: ${SECRET_KEY:-your-secret-key-change-in-production}
      JWT_ALGORITHM: ${ALGORITHM:-HS256}
      ACCESS_TOKEN_EXPIRE_MINUTES: ${ACCESS_TOKEN_EXPIRE_MINUTES:-30}
      GOOGLE_CLIENT_ID: ${GOOGLE_CLIENT_ID:-}
      GOOGLE_CLIENT_SECRET: ${GOOGLE_CLIENT_SECRET:-}
      LOG_LEVEL: ${LOG_LEVEL:-INFO}
      ENVIRONMENT: ${ENVIRONMENT:-development}
    depends_on:
      - postgres
    networks:
      - realtoros-network

  # CRM Service
  crm-service:
    build:
      context: ./backend
      dockerfile: ./services/crm-service/Dockerfile
    container_name: realtoros-crm-service
    ports:
      - "8002:8000"
    environment:
      DATABASE_URL: ${DATABASE_URL:-postgresql+asyncpg://${POSTGRES_USER:-postgres}:${POSTGRES_PASSWORD:-dev_password_change_in_production}@postgres:5432/${POSTGRES_DB:-realtoros}}
      JWT_SECRET: ${SECRET_KEY:-your-secret-key-change-in-production}
      JWT_ALGORITHM: ${ALGORITHM:-HS256}
      AUTH_SERVICE_URL: http://auth-service:8000
      LOG_LEVEL: ${LOG_LEVEL:-INFO}
      ENVIRONMENT: ${ENVIRONMENT:-development}
    depends_on:
      - postgres
      - auth-service
    networks:
      - realtoros-network

  # Task Service
  task-service:
    build:
      context: ./backend
      dockerfile: ./services/task-service/Dockerfile
    container_name: realtoros-task-service
    ports:
      - "8003:8000"
    environment:
      DATABASE_URL: ${DATABASE_URL:-postgresql+asyncpg://${POSTGRES_USER:-postgres}:${POSTGRES_PASSWORD:-dev_password_change_in_production}@postgres:5432/${POSTGRES_DB:-realtoros}}
      JWT_SECRET: ${SECRET_KEY:-your-secret-key-change-in-production}
      JWT_ALGORITHM: ${ALGORITHM:-HS256}
      REDIS_URL: ${REDIS_URL:-redis://redis:6379/0}
      CELERY_BROKER_URL: ${CELERY_BROKER_URL:-redis://redis:6379/0}
      CELERY_RESULT_BACKEND: ${CELERY_RESULT_BACKEND:-redis://redis:6379/1}
      LOG_LEVEL: ${LOG_LEVEL:-INFO}
      ENVIRONMENT: ${ENVIRONMENT:-development}
    depends_on:
      - postgres
      - redis
      - auth-service
    networks:
      - realtoros-network

  # Task Service Celery Worker (DISABLED - not fully implemented)
  # task-service-worker:
  #   build:
  #     context: ./backend
  #     dockerfile: ./services/task-service/Dockerfile.worker
  #   container_name: realtoros-task-worker
  #   environment:
  #     DATABASE_URL: ${DATABASE_URL:-postgresql+asyncpg://${POSTGRES_USER:-postgres}:${POSTGRES_PASSWORD:-dev_password_change_in_production}@postgres:5432/${POSTGRES_DB:-realtoros}}
  #     REDIS_URL: ${REDIS_URL:-redis://redis:6379/0}
  #     CELERY_BROKER_URL: ${CELERY_BROKER_URL:-redis://redis:6379/0}
  #     CELERY_RESULT_BACKEND: ${CELERY_RESULT_BACKEND:-redis://redis:6379/1}
  #     LOG_LEVEL: ${LOG_LEVEL:-INFO}
  #   depends_on:
  #     - postgres
  #     - redis
  #     - task-service
  #   networks:
  #     - realtoros-network

  # Task Service Celery Beat (DISABLED - not fully implemented)
  # task-service-beat:
  #   build:
  #     context: ./backend
  #     dockerfile: ./services/task-service/Dockerfile.beat
  #   container_name: realtoros-task-beat
  #   environment:
  #     DATABASE_URL: ${DATABASE_URL:-postgresql+asyncpg://${POSTGRES_USER:-postgres}:${POSTGRES_PASSWORD:-dev_password_change_in_production}@postgres:5432/${POSTGRES_DB:-realtoros}}
  #     REDIS_URL: ${REDIS_URL:-redis://redis:6379/0}
  #     CELERY_BROKER_URL: ${CELERY_BROKER_URL:-redis://redis:6379/0}
  #     CELERY_RESULT_BACKEND: ${CELERY_RESULT_BACKEND:-redis://redis:6379/1}
  #     LOG_LEVEL: ${LOG_LEVEL:-INFO}
  #   depends_on:
  #     - postgres
  #     - redis
  #     - task-service
  #   networks:
  #     - realtoros-network

  # Email Service
  email-service:
    build:
      context: ./backend
      dockerfile: ./services/email-service/Dockerfile
    container_name: realtoros-email-service
    ports:
      - "8004:8000"
    environment:
      DATABASE_URL: ${DATABASE_URL:-postgresql+asyncpg://${POSTGRES_USER:-postgres}:${POSTGRES_PASSWORD:-dev_password_change_in_production}@postgres:5432/${POSTGRES_DB:-realtoros}}
      JWT_SECRET: ${SECRET_KEY:-your-secret-key-change-in-production}
      JWT_ALGORITHM: ${ALGORITHM:-HS256}
      SENDGRID_API_KEY: ${SENDGRID_API_KEY}
      SENDGRID_FROM_EMAIL: ${SENDGRID_FROM_EMAIL}
      SENDGRID_FROM_NAME: ${SENDGRID_FROM_NAME}
      OPENAI_API_KEY: ${OPENAI_API_KEY}
      OPENAI_MODEL: ${OPENAI_MODEL:-gpt-4}
      OPENAI_MAX_TOKENS: ${OPENAI_MAX_TOKENS:-500}
      LOG_LEVEL: ${LOG_LEVEL:-INFO}
      ENVIRONMENT: ${ENVIRONMENT:-development}
    depends_on:
      - postgres
      - auth-service
    networks:
      - realtoros-network

  # Webhook Service
  webhook-service:
    build:
      context: ./backend
      dockerfile: ./services/webhook-service/Dockerfile
    container_name: realtoros-webhook-service
    ports:
      - "8005:8000"
    environment:
      DATABASE_URL: ${DATABASE_URL:-postgresql+asyncpg://${POSTGRES_USER:-postgres}:${POSTGRES_PASSWORD:-dev_password_change_in_production}@postgres:5432/${POSTGRES_DB:-realtoros}}
      SENDGRID_WEBHOOK_VERIFICATION_KEY: ${SENDGRID_WEBHOOK_VERIFICATION_KEY:-}
      LOG_LEVEL: ${LOG_LEVEL:-INFO}
      ENVIRONMENT: ${ENVIRONMENT:-development}
    depends_on:
      - postgres
    networks:
      - realtoros-network

  # Analytics Service
  analytics-service:
    build:
      context: ./backend
      dockerfile: ./services/analytics-service/Dockerfile
    container_name: realtoros-analytics-service
    ports:
      - "8006:8000"
    environment:
      DATABASE_URL: ${DATABASE_URL:-postgresql+asyncpg://${POSTGRES_USER:-postgres}:${POSTGRES_PASSWORD:-dev_password_change_in_production}@postgres:5432/${POSTGRES_DB:-realtoros}}
      JWT_SECRET: ${SECRET_KEY:-your-secret-key-change-in-production}
      JWT_ALGORITHM: ${ALGORITHM:-HS256}
      LOG_LEVEL: ${LOG_LEVEL:-INFO}
      ENVIRONMENT: ${ENVIRONMENT:-development}
    depends_on:
      - postgres
      - auth-service
=======
      # Database
      DATABASE_URL: ${DATABASE_URL:-postgresql+asyncpg://${POSTGRES_USER:-postgres}:${POSTGRES_PASSWORD:-dev_password_change_in_production}@postgres:5432/${POSTGRES_DB:-realtoros}}

      # Application
      LOG_LEVEL: ${LOG_LEVEL:-INFO}
      CORS_ORIGINS: ${CORS_ORIGINS:-http://localhost:3000,http://localhost:8000}

      # External APIs
      OPENAI_API_KEY: ${OPENAI_API_KEY}
      SENDGRID_API_KEY: ${SENDGRID_API_KEY}

      # Security
      SECRET_KEY: ${SECRET_KEY}
      ALGORITHM: ${ALGORITHM:-HS256}
      ACCESS_TOKEN_EXPIRE_MINUTES: ${ACCESS_TOKEN_EXPIRE_MINUTES:-30}

      # OAuth
      GOOGLE_CLIENT_ID: ${GOOGLE_CLIENT_ID}
      GOOGLE_CLIENT_SECRET: ${GOOGLE_CLIENT_SECRET}
    depends_on:
      - postgres
    volumes:
      - ./backend:/app
    command: uvicorn app.main:app --host 0.0.0.0 --port 8000 --reload
>>>>>>> b90333cb
    networks:
      - realtoros-network

  # Next.js Frontend
  frontend:
    build:
      context: ./frontend
      dockerfile: Dockerfile.dev
    container_name: realtoros-frontend
    ports:
      - "3000:3000"
    environment:
      NEXT_PUBLIC_API_URL: ${NEXT_PUBLIC_API_URL:-http://localhost:8001}
      NEXT_PUBLIC_CRM_URL: ${NEXT_PUBLIC_CRM_URL:-http://localhost:8002}
      NEXT_PUBLIC_TASK_URL: ${NEXT_PUBLIC_TASK_URL:-http://localhost:8003}
      NEXT_PUBLIC_EMAIL_URL: ${NEXT_PUBLIC_EMAIL_URL:-http://localhost:8004}
      NEXT_PUBLIC_ANALYTICS_URL: ${NEXT_PUBLIC_ANALYTICS_URL:-http://localhost:8006}
      NEXT_PUBLIC_GOOGLE_CLIENT_ID: ${GOOGLE_CLIENT_ID:-}
    depends_on:
      - auth-service
      - crm-service
    volumes:
      - ./frontend:/app
      - /app/node_modules
      - /app/.next
    networks:
      - realtoros-network

volumes:
  postgres_data:

networks:
  realtoros-network:
    driver: bridge<|MERGE_RESOLUTION|>--- conflicted
+++ resolved
@@ -21,190 +21,15 @@
     networks:
       - realtoros-network
 
-<<<<<<< HEAD
-  # Redis
-  redis:
-    image: redis:7.0-alpine
-    container_name: realtoros-redis
-    ports:
-      - "6379:6379"
-    volumes:
-      - redis_data:/data
-    networks:
-      - realtoros-network
-
-  # Auth Service
-  auth-service:
-=======
   # FastAPI Backend (with integrated APScheduler)
   backend:
->>>>>>> b90333cb
     build:
       context: ./backend
-      dockerfile: ./services/auth-service/Dockerfile
-    container_name: realtoros-auth-service
+      dockerfile: Dockerfile
+    container_name: realtoros-backend
     ports:
-      - "8001:8000"
+      - "8000:8000"
     environment:
-<<<<<<< HEAD
-      DATABASE_URL: ${DATABASE_URL:-postgresql+asyncpg://${POSTGRES_USER:-postgres}:${POSTGRES_PASSWORD:-dev_password_change_in_production}@postgres:5432/${POSTGRES_DB:-realtoros}}
-      JWT_SECRET: ${SECRET_KEY:-your-secret-key-change-in-production}
-      JWT_ALGORITHM: ${ALGORITHM:-HS256}
-      ACCESS_TOKEN_EXPIRE_MINUTES: ${ACCESS_TOKEN_EXPIRE_MINUTES:-30}
-      GOOGLE_CLIENT_ID: ${GOOGLE_CLIENT_ID:-}
-      GOOGLE_CLIENT_SECRET: ${GOOGLE_CLIENT_SECRET:-}
-      LOG_LEVEL: ${LOG_LEVEL:-INFO}
-      ENVIRONMENT: ${ENVIRONMENT:-development}
-    depends_on:
-      - postgres
-    networks:
-      - realtoros-network
-
-  # CRM Service
-  crm-service:
-    build:
-      context: ./backend
-      dockerfile: ./services/crm-service/Dockerfile
-    container_name: realtoros-crm-service
-    ports:
-      - "8002:8000"
-    environment:
-      DATABASE_URL: ${DATABASE_URL:-postgresql+asyncpg://${POSTGRES_USER:-postgres}:${POSTGRES_PASSWORD:-dev_password_change_in_production}@postgres:5432/${POSTGRES_DB:-realtoros}}
-      JWT_SECRET: ${SECRET_KEY:-your-secret-key-change-in-production}
-      JWT_ALGORITHM: ${ALGORITHM:-HS256}
-      AUTH_SERVICE_URL: http://auth-service:8000
-      LOG_LEVEL: ${LOG_LEVEL:-INFO}
-      ENVIRONMENT: ${ENVIRONMENT:-development}
-    depends_on:
-      - postgres
-      - auth-service
-    networks:
-      - realtoros-network
-
-  # Task Service
-  task-service:
-    build:
-      context: ./backend
-      dockerfile: ./services/task-service/Dockerfile
-    container_name: realtoros-task-service
-    ports:
-      - "8003:8000"
-    environment:
-      DATABASE_URL: ${DATABASE_URL:-postgresql+asyncpg://${POSTGRES_USER:-postgres}:${POSTGRES_PASSWORD:-dev_password_change_in_production}@postgres:5432/${POSTGRES_DB:-realtoros}}
-      JWT_SECRET: ${SECRET_KEY:-your-secret-key-change-in-production}
-      JWT_ALGORITHM: ${ALGORITHM:-HS256}
-      REDIS_URL: ${REDIS_URL:-redis://redis:6379/0}
-      CELERY_BROKER_URL: ${CELERY_BROKER_URL:-redis://redis:6379/0}
-      CELERY_RESULT_BACKEND: ${CELERY_RESULT_BACKEND:-redis://redis:6379/1}
-      LOG_LEVEL: ${LOG_LEVEL:-INFO}
-      ENVIRONMENT: ${ENVIRONMENT:-development}
-    depends_on:
-      - postgres
-      - redis
-      - auth-service
-    networks:
-      - realtoros-network
-
-  # Task Service Celery Worker (DISABLED - not fully implemented)
-  # task-service-worker:
-  #   build:
-  #     context: ./backend
-  #     dockerfile: ./services/task-service/Dockerfile.worker
-  #   container_name: realtoros-task-worker
-  #   environment:
-  #     DATABASE_URL: ${DATABASE_URL:-postgresql+asyncpg://${POSTGRES_USER:-postgres}:${POSTGRES_PASSWORD:-dev_password_change_in_production}@postgres:5432/${POSTGRES_DB:-realtoros}}
-  #     REDIS_URL: ${REDIS_URL:-redis://redis:6379/0}
-  #     CELERY_BROKER_URL: ${CELERY_BROKER_URL:-redis://redis:6379/0}
-  #     CELERY_RESULT_BACKEND: ${CELERY_RESULT_BACKEND:-redis://redis:6379/1}
-  #     LOG_LEVEL: ${LOG_LEVEL:-INFO}
-  #   depends_on:
-  #     - postgres
-  #     - redis
-  #     - task-service
-  #   networks:
-  #     - realtoros-network
-
-  # Task Service Celery Beat (DISABLED - not fully implemented)
-  # task-service-beat:
-  #   build:
-  #     context: ./backend
-  #     dockerfile: ./services/task-service/Dockerfile.beat
-  #   container_name: realtoros-task-beat
-  #   environment:
-  #     DATABASE_URL: ${DATABASE_URL:-postgresql+asyncpg://${POSTGRES_USER:-postgres}:${POSTGRES_PASSWORD:-dev_password_change_in_production}@postgres:5432/${POSTGRES_DB:-realtoros}}
-  #     REDIS_URL: ${REDIS_URL:-redis://redis:6379/0}
-  #     CELERY_BROKER_URL: ${CELERY_BROKER_URL:-redis://redis:6379/0}
-  #     CELERY_RESULT_BACKEND: ${CELERY_RESULT_BACKEND:-redis://redis:6379/1}
-  #     LOG_LEVEL: ${LOG_LEVEL:-INFO}
-  #   depends_on:
-  #     - postgres
-  #     - redis
-  #     - task-service
-  #   networks:
-  #     - realtoros-network
-
-  # Email Service
-  email-service:
-    build:
-      context: ./backend
-      dockerfile: ./services/email-service/Dockerfile
-    container_name: realtoros-email-service
-    ports:
-      - "8004:8000"
-    environment:
-      DATABASE_URL: ${DATABASE_URL:-postgresql+asyncpg://${POSTGRES_USER:-postgres}:${POSTGRES_PASSWORD:-dev_password_change_in_production}@postgres:5432/${POSTGRES_DB:-realtoros}}
-      JWT_SECRET: ${SECRET_KEY:-your-secret-key-change-in-production}
-      JWT_ALGORITHM: ${ALGORITHM:-HS256}
-      SENDGRID_API_KEY: ${SENDGRID_API_KEY}
-      SENDGRID_FROM_EMAIL: ${SENDGRID_FROM_EMAIL}
-      SENDGRID_FROM_NAME: ${SENDGRID_FROM_NAME}
-      OPENAI_API_KEY: ${OPENAI_API_KEY}
-      OPENAI_MODEL: ${OPENAI_MODEL:-gpt-4}
-      OPENAI_MAX_TOKENS: ${OPENAI_MAX_TOKENS:-500}
-      LOG_LEVEL: ${LOG_LEVEL:-INFO}
-      ENVIRONMENT: ${ENVIRONMENT:-development}
-    depends_on:
-      - postgres
-      - auth-service
-    networks:
-      - realtoros-network
-
-  # Webhook Service
-  webhook-service:
-    build:
-      context: ./backend
-      dockerfile: ./services/webhook-service/Dockerfile
-    container_name: realtoros-webhook-service
-    ports:
-      - "8005:8000"
-    environment:
-      DATABASE_URL: ${DATABASE_URL:-postgresql+asyncpg://${POSTGRES_USER:-postgres}:${POSTGRES_PASSWORD:-dev_password_change_in_production}@postgres:5432/${POSTGRES_DB:-realtoros}}
-      SENDGRID_WEBHOOK_VERIFICATION_KEY: ${SENDGRID_WEBHOOK_VERIFICATION_KEY:-}
-      LOG_LEVEL: ${LOG_LEVEL:-INFO}
-      ENVIRONMENT: ${ENVIRONMENT:-development}
-    depends_on:
-      - postgres
-    networks:
-      - realtoros-network
-
-  # Analytics Service
-  analytics-service:
-    build:
-      context: ./backend
-      dockerfile: ./services/analytics-service/Dockerfile
-    container_name: realtoros-analytics-service
-    ports:
-      - "8006:8000"
-    environment:
-      DATABASE_URL: ${DATABASE_URL:-postgresql+asyncpg://${POSTGRES_USER:-postgres}:${POSTGRES_PASSWORD:-dev_password_change_in_production}@postgres:5432/${POSTGRES_DB:-realtoros}}
-      JWT_SECRET: ${SECRET_KEY:-your-secret-key-change-in-production}
-      JWT_ALGORITHM: ${ALGORITHM:-HS256}
-      LOG_LEVEL: ${LOG_LEVEL:-INFO}
-      ENVIRONMENT: ${ENVIRONMENT:-development}
-    depends_on:
-      - postgres
-      - auth-service
-=======
       # Database
       DATABASE_URL: ${DATABASE_URL:-postgresql+asyncpg://${POSTGRES_USER:-postgres}:${POSTGRES_PASSWORD:-dev_password_change_in_production}@postgres:5432/${POSTGRES_DB:-realtoros}}
 
@@ -229,7 +54,6 @@
     volumes:
       - ./backend:/app
     command: uvicorn app.main:app --host 0.0.0.0 --port 8000 --reload
->>>>>>> b90333cb
     networks:
       - realtoros-network
 
@@ -242,15 +66,9 @@
     ports:
       - "3000:3000"
     environment:
-      NEXT_PUBLIC_API_URL: ${NEXT_PUBLIC_API_URL:-http://localhost:8001}
-      NEXT_PUBLIC_CRM_URL: ${NEXT_PUBLIC_CRM_URL:-http://localhost:8002}
-      NEXT_PUBLIC_TASK_URL: ${NEXT_PUBLIC_TASK_URL:-http://localhost:8003}
-      NEXT_PUBLIC_EMAIL_URL: ${NEXT_PUBLIC_EMAIL_URL:-http://localhost:8004}
-      NEXT_PUBLIC_ANALYTICS_URL: ${NEXT_PUBLIC_ANALYTICS_URL:-http://localhost:8006}
-      NEXT_PUBLIC_GOOGLE_CLIENT_ID: ${GOOGLE_CLIENT_ID:-}
+      NEXT_PUBLIC_API_URL: http://localhost:8000
     depends_on:
-      - auth-service
-      - crm-service
+      - backend
     volumes:
       - ./frontend:/app
       - /app/node_modules
